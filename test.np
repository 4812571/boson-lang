--- conflicted
+++ resolved
@@ -1,14 +1,6 @@
 const z = 10;
+const x = [];
 
-func x(x) {
-    const a = 20;
-}
-
-<<<<<<< HEAD
-for y in [1,2,4,5,6] {
-    const z = 10;
-}
-++z;
-=======
-const a = 10;
->>>>>>> 75e6485d
+func x () {
+    ++x;   
+}